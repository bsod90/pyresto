# coding: utf-8

"""
pyresto.core
~~~~~~~~~~~~

This module contains all core pyresto classes such as Error, Model and relation
classes.

"""

import collections
import requests
try:
    import json
except ImportError:
    import simplejson as json
import logging
import re
from abc import ABCMeta, abstractproperty
from urllib import quote


__all__ = ('Error', 'Model', 'Many', 'Foreign')


class PyrestoException(Exception):
    """Base error class for pyresto."""


class PyrestoServerResponseException(PyrestoException):
    """Server response error class for pyresto."""


class ModelBase(ABCMeta):
    """
    Meta class for :class:`Model` class. This class automagically creates the
    necessary :attr:`Model._path` class variable if it is not already
    defined. The default path pattern is ``/ModelName/{id}``. It also generates
    the connection factory for the new model based on the :attr:`Model._secure`
    class variable defined in the model.

    """

    def __new__(mcls, name, bases, attrs):
        new_class = super(ModelBase, mcls).__new__(mcls, name, bases, attrs)

        if name == 'Model':  # prevent unnecessary base work
            return new_class

        if not hasattr(new_class, '_path'):  # don't override if defined
            new_class._path = u'/{0}/{{1:id}}'.format(quote(name.lower()))
        else:  # otherwise make sure _path is a unicode instance
            new_class._path = new_class._path and unicode(new_class._path)


        return new_class


class WrappedList(list):
    """
    Wrapped list implementation to dynamically create models as someone tries
    to access an item or a slice in the list. Returns a generator instead, when
    someone tries to iterate over the whole list.

    """

    def __init__(self, iterable, wrapper):
        super(self.__class__, self).__init__(iterable)
        self.__wrapper = wrapper

    def __getitem__(self, key):
        item = super(self.__class__, self).__getitem__(key)
        # check if we need to wrap the item, or if this is a slice, then check
        # if we need to wrap any item in the slice
        should_wrap = (isinstance(item, dict) or isinstance(key, slice) and
                       any(isinstance(it, dict) for it in item))

        if should_wrap:
            item = ([self.__wrapper(_) for _ in item]
                    if isinstance(key, slice) else self.__wrapper(item))

            self[key] = item  # cache wrapped item/slice

        return item

    def __getslice__(self, i, j):
        # We need this implementation for backwards compatibility.
        items = super(self.__class__, self).__getslice__(i, j)
        if any(isinstance(it, dict) for it in items):
            items = [self.__wrapper(_) for _ in items]
            self[i:j] = items  # cache wrapped slice
        return items

    def __iter__(self):
        # Call the base __iter__ to avoid inifnite recursion and then simply
        # return an iterator.
        iterator = super(self.__class__, self).__iter__()
        return (self.__wrapper(item) for item in iterator)

    def __contains__(self, item):
        # Not very performant but necessary to use Model instances as operands
        # for the in operator.
        return item in iter(self)


class LazyList(object):
    """
    Lazy list implementation for continuous iteration over very large lists
    such as commits in a large repository. This is essentially a chained and
    structured generator. No caching and memoization at all since the intended
    usage is for small number of iterations.

    """

    def __init__(self, wrapper, fetcher):
        self.__wrapper = wrapper
        self.__fetcher = fetcher

    def __iter__(self):
        fetcher = self.__fetcher
        while fetcher:
            # fetcher is stored locally to prevent interference between
            # possible multiple iterations going at once
            data, fetcher = fetcher()  # this part never gets hit if the below
            # loop is not exhausted.
            for item in data:
                yield self.__wrapper(item)


class Relation(object):
    """Base class for all relation types."""


class Many(Relation):
    """
    Class for 'many' :class:`Relation` type which is essentially a collection
    for a certain model. Needs a base :class:`Model` for the collection and a
    `path` to get the collection from. Falls back to provided model's
    :attr:`Model.path` if not provided.

    """

    def __init__(self, model, path=None, lazy=False):
        """
        Constructor for Many relation instances.

        :param model: The model class that each instance in the collection
                      will be a member of.
        :type model: Model
        :param path: (optional) The unicode path to fetch the collection items,
                     if different than :attr:`Model._path`, which usually is.
        :type path: string or None

        :param lazy: (optional) A boolean indicator to determine the type of
                     the :class:`Many` field. Normally, it will be a
                     :class:`WrappedList` which is essentially a list. Use
                     ``lazy=True`` if the number of items in the collection
                     will be uncertain or very large which will result in a
                     :class:`LazyList` property which is practically a
                     generator.
        :type lazy: boolean

        """

        self.__model = model
        self.__path = unicode(path) or model._path  # ensure unicode
        self.__lazy = lazy
        self.__cache = dict()

    def _with_owner(self, owner):
        """
        A function factory method which returns a mapping/wrapping function.
        The returned function creates a new instance of the :class:`Model` that
        the :class:`Relation` is defined with, sets its owner and
        "automatically fetched" internal flag and returns it.

        :param owner: The owner Model for the collection and its items.
        :type owner: Model

        """

        def mapper(data):
            if isinstance(data, dict):
                instance = self.__model(**data)
                instance._pyresto_owner = owner
                return instance
            elif isinstance(data, self.__model):
                return data

        return mapper

    def __make_fetcher(self, url):
        """
        A function factory method which creates a simple fetcher function for
        the :class:`Many` relation, that is used internally. The
        :meth:`Model._rest_call` method defined on the models is expected to
        return the data and a continuation URL if there is any. This method
        generates a bound, fetcher function that calls the internal
        :meth:`Model._rest_call` function on the :class:`Model`, and processes
        its results to satisfy the requirements explained above.

        :param url: The url which the fetcher function will be bound to.
        :type url: unicode

        """

        def fetcher():
            data, new_url = self.__model._rest_call(url=url,
                                                    method="GET",
                                                    fetch_all=False)
            # Note the fetch_all=False in the call above, since this method is
            # intended for iterative LazyList calls.
            if not data:
                data = list()

            new_fetcher = self.__make_fetcher(new_url) if new_url else None
            return data, new_fetcher

        return fetcher

    def __get__(self, instance, owner):
        # This method is called whenever a field defined as Many is tried to
        # be accessed. There is also another usage which lacks an object
        # instance in which case this simply returns the Model class then.
        if not instance:
            return self.__model

        if instance not in self.__cache:
            model = self.__model

            # Get the necessary dict object collected from the chain of Models
            # to properly populate the collection path
            path_params = instance._parents
            if hasattr(instance, '_get_params'):
                path_params.update(instance._get_params)
            path = self.__path.format(**path_params)

            if self.__lazy:
                self.__cache[instance] = LazyList(self._with_owner(instance),
                                                  self.__make_fetcher(path))
            else:
                data, next_url = model._rest_call(url=path, method="GET")
                self.__cache[instance] =\
                        WrappedList(data or list(), self._with_owner(instance))
        return self.__cache[instance]


class Foreign(Relation):
    """
    Class for 'foreign' :class:`Relation` type which is essentially a reference
    to a certain :class:`Model`. Needs a base :class:`Model` for obvious
    reasons.

    """

    def __init__(self, model, key_property=None, key_extractor=None):
        """
        Constructor for the :class:`Foreign` relations.

        :param model: The model class for the foreign resource.
        :type model: Model

        :param key_property: (optional) The name of the property on the base
                             :class:`Model` which contains the id for the
                             foreign model.
        :type key_property: string or None

        :param key_extractor: (optional) The function that will extract the id
                              of the foreign model from the provided
                              :class:`Model` instance. This argument is
                              provided to make it possible to handle complex id
                              extraction operations for foreign fields.
        :type key_extractor: function(model)

        """

        self.__model = model
        if not key_property:
            key_property = model.__name__.lower()
        model_pk = model._pk
        self.__key_extractor = (key_extractor if key_extractor else
            lambda x: dict(model_pk=getattr(x, '__' + key_property)[model_pk]))

        self.__cache = dict()

    def __get__(self, instance, owner):
        # Please see Many.__get__ for more info on this method.
        if not instance:
            return self.__model

        if instance not in self.__cache:
            keys = instance._parents
            keys.update(self.__key_extractor(instance))
            pk = keys.pop(self.__model._pk)
            self.__cache[instance] = self.__model.get(pk, **keys)

        return self.__cache[instance]


class Model(object):
    """
    The base model class where every data model using pyresto should be
    inherited from. Uses :class:`ModelBase` as its metaclass for various
    reasons explained in :class:`ModelBase`.

    """

    __metaclass__ = ModelBase

    #: The class variable that holds the hostname for the API endpoint for the
    #: :class:`Model` which is used in conjunction with the :attr:`_secure`
    #: attribute to generate a bound HTTP request factory at the time of class
    #: creation. See :class:`ModelBase` for implementation.
    _url_base = None

    #: The class variable that holds the path to be used to fetch the instance
    #: from the server. It is a format string using the new format notation
    #: defined for :meth:`str.format`. The primary key will be passed under the
    #: same name defined in the :attr:`_pk` property and any other named
    #: parameters passed to the :meth:`Model.get` or the class constructor will
    #: be available to this string for formatting.
    _path = None

    @classmethod
    def _continuator(cls, response, pattern=r'\<([^\>]+)\>;\srel="(\w+)"'):
        """
        The class method which receives the response from the server. This
        method is expected to return a continuation URL for the fetched
        resource, if there is any (like the next page's URL for paginated
        content) and ``None`` otherwise. The default implementation  parses the
        standard HTTP link header and returns the url provided under the label
        "next" for continuation and ``None`` if it cannot find this label.

        :param response: The response for the HTTP request made to fetch the
                         resources.
        :type response: :class:`httplib.HTTPResponse`

        :param pattern: (optional) The regular expression pattern to parse the
                        link header in the response. :data:`re.I` and
                        :data:`re.U` flags are hard-coded due to the nature
                        of HTTP responses.
        :type pattern: string

        """

        link_val = response.headers.get('Link', None)
        if not link_val:
            return

        links = dict(re.match(pattern, link.strip(), re.I | re.U).group(2, 1)
                         for link in link_val.split(','))

        return links.setdefault('next', None)

    #: The class method which receives the class object and the body text of
    #: the server response to be parsed. It is expected to return a
    #: dictionary object having the properties of the related model. Defaults
    #: to a "staticazed" version of :func:`json.loads` so it is not necessary
    #: to override it if the response type is valid JSON.
    _parser = staticmethod(json.loads)

    @abstractproperty
    def _pk(self):
        """
        The class variable where the attribute name for the primary key for the
        :class:`Model` is stored as a string. This property is required and not
        providing a default is intentional to force developers to explicitly
        define it on every :class:`Model` class.

        """

    #: The instance variable which is used to determine if the :class:`Model`
    #: instance is filled from the server or not. It can be modified for
    #: certain usages but this is not suggested. If :attr:`_fetched` is
    #: ``False`` when an attribute, that is not in the class dictionary, tried
    #: to be accessed, the :meth:`__fetch` method is called before raising an
    #: :exc:`AttributeError`.
    _fetched = False

    #: The instance variable which holds the additional named get parameters
    #: provided to the :meth:`Model.get` to fetch the instance. It is used
    #: internally by the :class:`Relation` classes to get more info about the
    #: current :class:`Model` instance while fetching its related resources.
    _get_params = dict()

    __ids = None

    def __init__(self, **kwargs):
        """
        Constructor for model instances. All named parameters passed to this
        method are bound to the newly created instance. Any property names
        provided at this level which are interfering with the predefined class
        relations (especially for :class:`Foreign` fields) are prepended "__"
        to avoid conflicts and to be used by the related relation class. For
        instance if your class has ``father = Foreign(Father)`` and ``father``
        is provided to the constructor, its value is saved under ``__father`` to be
        used by the :class:`Foreign` relationship class as the id of the
        foreign :class:`Model`.

        Constructor also tries to populate the :attr:`Model._current_path`
        instance variable by formatting :attr:`Model._path` using the arguments
        provided.

        """

        self.__dict__.update(kwargs)

        cls = self.__class__
        overlaps = set(cls.__dict__) & set(kwargs)

        for item in overlaps:
            if issubclass(getattr(cls, item), Model):
                self.__dict__['__' + item] = self.__dict__.pop(item)

        try:
            self._current_path = self._path and (
                self._path.format(**self.__dict__))
        except KeyError:
            self._current_path = None

    @property
    def _id(self):
        """A property that returns the instance's primary key value."""
        return getattr(self, self._pk)

    @property
    def _parents(self):
        """
        A property that returns a look-up dictionary for all parents of the
        current instance. Uses lower-cased class names for keys and the
        instance references as their values.

        """

        if self.__ids is None:
            self.__ids = dict()
            owner = self
            while owner:
                self.__ids[owner.__class__.__name__.lower()] = owner
                owner = getattr(owner, '_pyresto_owner', None)

        return self.__ids

    @classmethod
    def _rest_call(cls, url, method="GET", fetch_all=True, **kwargs):
        """
        A method which handles all the heavy HTTP stuff by itself. This is
        actually a private method but to let the instances and derived classes
        to call it, is made ``protected`` using only a single ``_`` prefix.

        All undocumented keyword arguments are passed to the HTTP request as
        keyword arguments such as method, url etc.

        :param fetch_all: (optional) Determines if the function should
                          recursively fetch any "paginated" resource or simply
                          return the downloaded and parsed data along with a
                          continuation URL.
        :type fetch_all: boolean

        :returns: Returns a tuple where the first part is the parsed data from
                  the server using :attr:`Model._parser`, and the second half
                  is the continuation URL extracted using
                  :attr:`Model._continuator` or ``None`` if there isn't any.
        :rtype: tuple

        """

        #WARNING: Requests library doesn't support unknown or wrong protocol
        #         response exceptions.
        #         try this to repeat error:
        #         requests.get("http://bdgn.net:22")
        if "://" not in url:
<<<<<<< HEAD
            url = cls._url_base + url
        http_operation = getattr(requests, method.lower())
        response = http_operation(url)
=======
            url = cls._host + url
        if method == "GET":
            response = requests.get(url)
        elif method == "POST":
            response = requests.post(url)
        else:
            raise NotImplementedError('"{0:s}" method not implemented yet.'.format(method))
>>>>>>> 09d0d661

        result = collections.namedtuple('result', 'data continuation_url')
        if 200 <= response.status_code < 300:
            continuation_url = cls._continuator(response)
            encoding = response.headers.get('content-type', '').split('charset=')
            encoding = encoding[1] if len(encoding) > 1 else 'utf-8'
            response_data = response.text
            data = cls._parser(response_data) if response_data else None
            if continuation_url:
                logging.debug('Found more at: %s', continuation_url)
                if fetch_all:
                    kwargs['url'] = continuation_url
                    data += cls._rest_call(**kwargs).data
                else:
                    return result(data, continuation_url)
            return result(data, None)
        else:
            conn.close()
            logging.error('URL returned HTTP %d: %s', response.status_code, kwargs)
            raise PyrestoServerResponseException('Server response not OK. '
                'Response code: {0:d}'.format(response.status_code))

    def __fetch(self):
        # if we don't have a path then we cannot fetch anything since we don't
        # know the address of the resource.
        if not self._current_path:
            self._fetched = True
            return

        data, next_url = self._rest_call(url=self._current_path, method="GET")
        if next_url:
            self._current_path = next_url

        if data:
            self.__dict__.update(data)
            self._fetched = True

    def __getattr__(self, name):
        if self._fetched:  # if we fetched and still don't have it, no luck!
            raise AttributeError
        self.__fetch()
        return getattr(self, name)  # try again after fetching

    def __eq__(self, other):
        return isinstance(other, self.__class__) and self._id == other._id

    def __repr__(self):
        if self._current_path:
            descriptor = self._current_path
        else:
            descriptor = ' - {0}: {1}'.format(self._pk, self._id)

        return '<Pyresto.Model.{0} [{1}{2}]>'.format(self.__class__.__name__,
                                                     self._url_base, descriptor)

    @classmethod
    def get(cls, pk, **kwargs):
        """
        The class method that fetches and instantiates the resource defined by
        the provided pk value. Any other extra keyword arguments are used to
        format the :attr:`Model._path` variable to construct the request URL.

        :param pk: The primary key value for the requested resource.
        :type pk: string

        :rtype: Model or None

        """

        kwargs[cls._pk] = pk
        path = cls._path.format(**kwargs)
        data = cls._rest_call(url=path, method="GET").data

        if not data:
            return

        instance = cls(**data)
        instance._get_params = kwargs
        instance._fetched = True
        return instance<|MERGE_RESOLUTION|>--- conflicted
+++ resolved
@@ -471,19 +471,9 @@
         #         try this to repeat error:
         #         requests.get("http://bdgn.net:22")
         if "://" not in url:
-<<<<<<< HEAD
             url = cls._url_base + url
         http_operation = getattr(requests, method.lower())
         response = http_operation(url)
-=======
-            url = cls._host + url
-        if method == "GET":
-            response = requests.get(url)
-        elif method == "POST":
-            response = requests.post(url)
-        else:
-            raise NotImplementedError('"{0:s}" method not implemented yet.'.format(method))
->>>>>>> 09d0d661
 
         result = collections.namedtuple('result', 'data continuation_url')
         if 200 <= response.status_code < 300:
